#! /usr/bin/env python
#

descr = """A collection of datasets available and associated tools"""

import sys
import os
import shutil

DISTNAME = 'skdata'
DESCRIPTION = ''
LONG_DESCRIPTION = open('README.rst').read()
MAINTAINER = 'James Bergstra'
MAINTAINER_EMAIL = 'bergstra@rowland.harvard.edu'
URL = ''
LICENSE = 'new BSD'
DOWNLOAD_URL = ''
VERSION = '0.1'

import setuptools  # we are using a setuptools namespace
from numpy.distutils.core import setup


if __name__ == "__main__":

    old_path = os.getcwd()
    local_path = os.path.dirname(os.path.abspath(sys.argv[0]))
    # python 3 compatibility stuff.
    # Simplified version of scipy strategy: copy files into
    # build/py3k, and patch them using lib2to3.
    if sys.version_info[0] == 3:
        try:
            import lib2to3cache
        except ImportError:
            pass
<<<<<<< HEAD
        local_path = os.path.join(local_path, 'build', 'py3k')
        if os.path.exists(local_path):
            shutil.rmtree(local_path)
        print("Copying source tree into build/py3k for 2to3 transformation"
              "...")

        import lib2to3.main
        from io import StringIO
        print("Converting to Python3 via 2to3...")
        _old_stdout = sys.stdout
        try:
            sys.stdout = StringIO()  # supress noisy output
            res = lib2to3.main.main("lib2to3.fixes",
                                    ['-x', 'import', '-w', local_path])
        finally:
            sys.stdout = _old_stdout

        if res != 0:
            raise Exception('2to3 failed, exiting ...')

    os.chdir(local_path)
    sys.path.insert(0, local_path)

    setup(name=DISTNAME,
          maintainer=MAINTAINER,
          include_package_data=True,
          maintainer_email=MAINTAINER_EMAIL,
          description=DESCRIPTION,
          license=LICENSE,
          url=URL,
          version=VERSION,
          download_url=DOWNLOAD_URL,
          long_description=LONG_DESCRIPTION,
          zip_safe=False,  # the package can run out of an .egg file
          classifiers=[
              'Intended Audience :: Science/Research',
              'Intended Audience :: Developers',
              'License :: OSI Approved',
              'Programming Language :: C',
              'Programming Language :: Python',
              'Topic :: Software Development',
              'Topic :: Scientific/Engineering',
              'Operating System :: Microsoft :: Windows',
              'Operating System :: POSIX',
              'Operating System :: Unix',
              'Operating System :: MacOS'
             ]
    )
=======
        else:
            requirements.append(line)

    return requirements


def parse_dependency_links(file_name):
    dependency_links = []
    for line in open(file_name, 'r').read().split('\n'):
        if re.match(r'\s*-[ef]\s+', line):
            dependency_links.append(re.sub(r'\s*-[ef]\s+', '', line))

    return dependency_links


setup(
    name='scikits.data',

    version='dev',

    include_package_data=True,

    scripts=['bin/datasets-fetch', 'bin/datasets-show',
             'bin/datasets-clean-up'],

    install_requires=parse_requirements('requirements.txt'),
    dependency_links=parse_dependency_links('requirements.txt'),

    test_suite="nose.collector",
)
>>>>>>> 52daf4f1
<|MERGE_RESOLUTION|>--- conflicted
+++ resolved
@@ -1,5 +1,4 @@
-#! /usr/bin/env python
-#
+#!/usr/bin/env python
 
 descr = """A collection of datasets available and associated tools"""
 
@@ -33,7 +32,6 @@
             import lib2to3cache
         except ImportError:
             pass
-<<<<<<< HEAD
         local_path = os.path.join(local_path, 'build', 'py3k')
         if os.path.exists(local_path):
             shutil.rmtree(local_path)
@@ -81,36 +79,4 @@
               'Operating System :: Unix',
               'Operating System :: MacOS'
              ]
-    )
-=======
-        else:
-            requirements.append(line)
-
-    return requirements
-
-
-def parse_dependency_links(file_name):
-    dependency_links = []
-    for line in open(file_name, 'r').read().split('\n'):
-        if re.match(r'\s*-[ef]\s+', line):
-            dependency_links.append(re.sub(r'\s*-[ef]\s+', '', line))
-
-    return dependency_links
-
-
-setup(
-    name='scikits.data',
-
-    version='dev',
-
-    include_package_data=True,
-
-    scripts=['bin/datasets-fetch', 'bin/datasets-show',
-             'bin/datasets-clean-up'],
-
-    install_requires=parse_requirements('requirements.txt'),
-    dependency_links=parse_dependency_links('requirements.txt'),
-
-    test_suite="nose.collector",
-)
->>>>>>> 52daf4f1
+    )